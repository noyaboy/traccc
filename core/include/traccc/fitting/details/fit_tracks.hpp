--- conflicted
+++ resolved
@@ -59,23 +59,17 @@
         tbb::blocked_range<std::size_t>(0, n_tracks),
         [&](const tbb::blocked_range<std::size_t>& r) {
             for (std::size_t i = r.begin(); i != r.end(); ++i) {
-<<<<<<< HEAD
                 using size_type = typename track_candidate_container_types::
                     const_device::size_type;
                 const size_type idx = static_cast<size_type>(i);
-=======
->>>>>>> 9de7c9a4
 
                 // Make a vector of track states for this track.
                 vecmem::vector<track_state<typename fitter_t::algebra_type> >
                     input_states{&mr};
-<<<<<<< HEAD
+
                 input_states.reserve(track_candidates.get_items()[idx].size());
                 for (auto& measurement : track_candidates.get_items()[idx]) {
-=======
-                input_states.reserve(track_candidates.get_items()[i].size());
-                for (auto& measurement : track_candidates.get_items()[i]) {
->>>>>>> 9de7c9a4
+
                     input_states.emplace_back(measurement);
                 }
 
@@ -97,23 +91,16 @@
 
                 // Run the fitter.
                 kalman_fitter_status fit_status =
-<<<<<<< HEAD
                     fitter.fit(track_candidates.get_headers()[idx].seed_params,
-=======
-                    fitter.fit(track_candidates.get_headers()[i].seed_params,
->>>>>>> 9de7c9a4
+
                                fitter_state);
 
                 if (fit_status == kalman_fitter_status::SUCCESS) {
                     // Save the results into the output container at index i.
-<<<<<<< HEAD
                     result.get_headers()[idx] =
                         std::move(fitter_state.m_fit_res);
                     result.get_items()[idx] = std::move(input_states);
-=======
-                    result.get_headers()[i] = std::move(fitter_state.m_fit_res);
-                    result.get_items()[i] = std::move(input_states);
->>>>>>> 9de7c9a4
+
                 } else {
                     // TODO: Print a warning here.
                 }
