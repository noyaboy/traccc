#TRACCC library, part of the ACTS project(R& D line)
#
#(c) 2021 - 2025 CERN for the benefit of the ACTS project
#
#Mozilla Public License Version 2.0

#Project include(s).
include(traccc - compiler - options - cpp)

<<<<<<< HEAD
# Set up the "build" of the traccc::core library.
traccc_add_library( traccc_core core TYPE SHARED
  # Common definitions.
  "include/traccc/definitions/track_parametrization.hpp"
  "include/traccc/definitions/math.hpp"
  "include/traccc/definitions/primitives.hpp"
  "include/traccc/definitions/common.hpp"
  "include/traccc/definitions/qualifiers.hpp"
  # Event data model.
  "include/traccc/edm/details/container_base.hpp"
  "include/traccc/edm/details/container_element.hpp"
  "include/traccc/edm/details/device_container.hpp"
  "include/traccc/edm/details/host_container.hpp"
  "include/traccc/edm/measurement.hpp"
  "include/traccc/edm/particle.hpp"
  "include/traccc/edm/track_parameters.hpp"
  "include/traccc/edm/container.hpp"
  "include/traccc/edm/track_candidate.hpp"
  "include/traccc/edm/track_state.hpp"
  "include/traccc/edm/silicon_cell_collection.hpp"
  "include/traccc/edm/impl/silicon_cell_collection.ipp"
  "include/traccc/edm/silicon_cluster_collection.hpp"
  "include/traccc/edm/spacepoint_collection.hpp"
  "include/traccc/edm/impl/spacepoint_collection.ipp"
  "include/traccc/edm/seed_collection.hpp"
  "include/traccc/edm/impl/seed_collection.ipp"
  # Geometry description.
  "include/traccc/geometry/detector.hpp"
  "include/traccc/geometry/module_map.hpp"
  "include/traccc/geometry/geometry.hpp"
  "include/traccc/geometry/pixel_data.hpp"
  "include/traccc/geometry/silicon_detector_description.hpp"
  # Utilities.
  "include/traccc/utils/algorithm.hpp"
  "include/traccc/utils/type_traits.hpp"
  "include/traccc/utils/memory_resource.hpp"
  "include/traccc/utils/seed_generator.hpp"
  "include/traccc/utils/subspace.hpp"
  "include/traccc/utils/logging.hpp"
  "include/traccc/utils/prob.hpp"
  "src/utils/logging.cpp"
  # Clusterization algorithmic code.
  "include/traccc/clusterization/details/sparse_ccl.hpp"
  "include/traccc/clusterization/impl/sparse_ccl.ipp"
  "include/traccc/clusterization/sparse_ccl_algorithm.hpp"
  "src/clusterization/sparse_ccl_algorithm.cpp"
  "include/traccc/clusterization/details/measurement_creation.hpp"
  "include/traccc/clusterization/impl/measurement_creation.ipp"
  "include/traccc/clusterization/measurement_creation_algorithm.hpp"
  "src/clusterization/measurement_creation_algorithm.cpp"
  "include/traccc/clusterization/measurement_sorting_algorithm.hpp"
  "src/clusterization/measurement_sorting_algorithm.cpp"
  "include/traccc/clusterization/clusterization_algorithm.hpp"
  "src/clusterization/clusterization_algorithm.cpp"
  # Finding algorithmic code
  "include/traccc/finding/candidate_link.hpp"
  "include/traccc/finding/finding_config.hpp"
  "include/traccc/finding/actors/ckf_aborter.hpp"
  "include/traccc/finding/actors/interaction_register.hpp"
  "include/traccc/finding/details/find_tracks.hpp"
  "include/traccc/finding/combinatorial_kalman_filter_algorithm.hpp"
  "src/finding/combinatorial_kalman_filter_algorithm.cpp"
  "src/finding/combinatorial_kalman_filter_algorithm_constant_field_default_detector.cpp"
  "src/finding/combinatorial_kalman_filter_algorithm_constant_field_telescope_detector.cpp"
  # Fitting algorithmic code
  "include/traccc/fitting/kalman_filter/gain_matrix_updater.hpp"
  "include/traccc/utils/matrix_inline_ops.hpp"
  "include/traccc/fitting/kalman_filter/kalman_actor.hpp"
  "include/traccc/fitting/kalman_filter/kalman_fitter.hpp"
  "include/traccc/fitting/kalman_filter/kalman_step_aborter.hpp"
  "include/traccc/fitting/kalman_filter/statistics_updater.hpp"
  "include/traccc/fitting/kalman_filter/two_filters_smoother.hpp"
  "include/traccc/fitting/details/fit_tracks.hpp"
  "include/traccc/fitting/kalman_fitting_algorithm.hpp"
  "src/fitting/kalman_fitting_algorithm.cpp"
  "src/fitting/kalman_fitting_algorithm_constant_field_default_detector.cpp"
  "src/fitting/kalman_fitting_algorithm_constant_field_telescope_detector.cpp"
  # Seed finding algorithmic code.
  "include/traccc/seeding/detail/lin_circle.hpp"
  "include/traccc/seeding/detail/doublet.hpp"
  "include/traccc/seeding/detail/triplet.hpp"
  "include/traccc/seeding/detail/singlet.hpp"
  "include/traccc/seeding/detail/seeding_config.hpp"
  "include/traccc/seeding/detail/spacepoint_grid.hpp"
  "include/traccc/seeding/seed_selecting_helper.hpp"
  "src/seeding/seed_filtering.hpp"
  "src/seeding/seed_filtering.cpp"
  "include/traccc/seeding/seeding_algorithm.hpp"
  "src/seeding/seeding_algorithm.cpp"
  "include/traccc/seeding/track_params_estimation_helper.hpp"
  "include/traccc/seeding/doublet_finding_helper.hpp"
  "include/traccc/seeding/spacepoint_binning_helper.hpp"
  "include/traccc/seeding/track_params_estimation.hpp"
  "src/seeding/track_params_estimation.cpp"
  "include/traccc/seeding/triplet_finding_helper.hpp"
  "src/seeding/doublet_finding.hpp"
  "src/seeding/triplet_finding.hpp"
  "include/traccc/seeding/detail/seed_finding.hpp"
  "src/seeding/seed_finding.cpp"
  "include/traccc/seeding/detail/spacepoint_binning.hpp"
  "src/seeding/spacepoint_binning.cpp"
  "include/traccc/seeding/detail/spacepoint_formation.hpp"
  "include/traccc/seeding/impl/spacepoint_formation.ipp"
  "src/seeding/silicon_pixel_spacepoint_formation.hpp"
  "include/traccc/seeding/silicon_pixel_spacepoint_formation_algorithm.hpp"
  "src/seeding/silicon_pixel_spacepoint_formation_algorithm.cpp"
  "src/seeding/silicon_pixel_spacepoint_formation_algorithm_defdet.cpp"
  "src/seeding/silicon_pixel_spacepoint_formation_algorithm_teldet.cpp"
  # Ambiguity resolution
  "include/traccc/ambiguity_resolution/greedy_ambiguity_resolution_algorithm.hpp"
  "src/ambiguity_resolution/greedy_ambiguity_resolution_algorithm.cpp" )
target_link_libraries( traccc_core
  PUBLIC Eigen3::Eigen vecmem::core detray::core detray::detectors
         traccc::algebra ActsCore )
=======
#Set up the "build" of the traccc::core library.
    traccc_add_library(
        traccc_core core TYPE SHARED
#Common definitions.
        "include/traccc/definitions/track_parametrization.hpp"
        "include/traccc/definitions/math.hpp"
        "include/traccc/definitions/primitives.hpp"
        "include/traccc/definitions/common.hpp"
        "include/traccc/definitions/qualifiers.hpp"
#Event data model.
        "include/traccc/edm/details/container_base.hpp"
        "include/traccc/edm/details/container_element.hpp"
        "include/traccc/edm/details/device_container.hpp"
        "include/traccc/edm/details/host_container.hpp"
        "include/traccc/edm/measurement.hpp"
        "include/traccc/edm/particle.hpp"
        "include/traccc/edm/track_parameters.hpp"
        "include/traccc/edm/container.hpp"
        "include/traccc/edm/track_candidate.hpp"
        "include/traccc/edm/track_state.hpp"
        "include/traccc/edm/silicon_cell_collection.hpp"
        "include/traccc/edm/impl/silicon_cell_collection.ipp"
        "include/traccc/edm/silicon_cluster_collection.hpp"
        "include/traccc/edm/spacepoint_collection.hpp"
        "include/traccc/edm/impl/spacepoint_collection.ipp"
        "include/traccc/edm/seed_collection.hpp"
        "include/traccc/edm/impl/seed_collection.ipp"
#Geometry description.
        "include/traccc/geometry/detector.hpp"
        "include/traccc/geometry/module_map.hpp"
        "include/traccc/geometry/geometry.hpp"
        "include/traccc/geometry/pixel_data.hpp"
        "include/traccc/geometry/silicon_detector_description.hpp"
#Utilities.
        "include/traccc/utils/algorithm.hpp"
        "include/traccc/utils/type_traits.hpp"
        "include/traccc/utils/memory_resource.hpp"
        "include/traccc/utils/seed_generator.hpp"
        "include/traccc/utils/subspace.hpp"
        "include/traccc/utils/logging.hpp"
        "include/traccc/utils/prob.hpp"
        "src/utils/logging.cpp"
#Clusterization algorithmic code.
        "include/traccc/clusterization/details/sparse_ccl.hpp"
        "include/traccc/clusterization/impl/sparse_ccl.ipp"
        "include/traccc/clusterization/sparse_ccl_algorithm.hpp"
        "src/clusterization/sparse_ccl_algorithm.cpp"
        "include/traccc/clusterization/details/measurement_creation.hpp"
        "include/traccc/clusterization/impl/measurement_creation.ipp"
        "include/traccc/clusterization/measurement_creation_algorithm.hpp"
        "src/clusterization/measurement_creation_algorithm.cpp"
        "include/traccc/clusterization/measurement_sorting_algorithm.hpp"
        "src/clusterization/measurement_sorting_algorithm.cpp"
        "include/traccc/clusterization/clusterization_algorithm.hpp"
        "src/clusterization/clusterization_algorithm.cpp"
#Finding algorithmic code
        "include/traccc/finding/candidate_link.hpp"
        "include/traccc/finding/finding_config.hpp"
        "include/traccc/finding/actors/ckf_aborter.hpp"
        "include/traccc/finding/actors/interaction_register.hpp"
        "include/traccc/finding/details/find_tracks.hpp"
        "include/traccc/finding/combinatorial_kalman_filter_algorithm.hpp"
        "src/finding/combinatorial_kalman_filter_algorithm.cpp"
        "src/finding/"
        "combinatorial_kalman_filter_algorithm_constant_field_default_detector."
        "cpp"
        "src/finding/"
        "combinatorial_kalman_filter_algorithm_constant_field_telescope_"
        "detector.cpp"
#Fitting algorithmic code
        "include/traccc/fitting/kalman_filter/gain_matrix_updater.hpp"
        "include/traccc/utils/matrix_inline_ops.hpp"
        "include/traccc/fitting/kalman_filter/kalman_actor.hpp"
        "include/traccc/fitting/kalman_filter/kalman_fitter.hpp"
        "include/traccc/fitting/kalman_filter/kalman_step_aborter.hpp"
        "include/traccc/fitting/kalman_filter/statistics_updater.hpp"
        "include/traccc/fitting/kalman_filter/two_filters_smoother.hpp"
        "include/traccc/fitting/details/fit_tracks.hpp"
        "include/traccc/fitting/kalman_fitting_algorithm.hpp"
        "src/fitting/kalman_fitting_algorithm.cpp"
        "src/fitting/"
        "kalman_fitting_algorithm_constant_field_default_detector.cpp"
        "src/fitting/"
        "kalman_fitting_algorithm_constant_field_telescope_detector.cpp"
#Seed finding algorithmic code.
        "include/traccc/seeding/detail/lin_circle.hpp"
        "include/traccc/seeding/detail/doublet.hpp"
        "include/traccc/seeding/detail/triplet.hpp"
        "include/traccc/seeding/detail/singlet.hpp"
        "include/traccc/seeding/detail/seeding_config.hpp"
        "include/traccc/seeding/detail/spacepoint_grid.hpp"
        "include/traccc/seeding/seed_selecting_helper.hpp"
        "src/seeding/seed_filtering.hpp"
        "src/seeding/seed_filtering.cpp"
        "include/traccc/seeding/seeding_algorithm.hpp"
        "src/seeding/seeding_algorithm.cpp"
        "include/traccc/seeding/track_params_estimation_helper.hpp"
        "include/traccc/seeding/doublet_finding_helper.hpp"
        "include/traccc/seeding/spacepoint_binning_helper.hpp"
        "include/traccc/seeding/track_params_estimation.hpp"
        "src/seeding/track_params_estimation.cpp"
        "include/traccc/seeding/triplet_finding_helper.hpp"
        "src/seeding/doublet_finding.hpp"
        "src/seeding/triplet_finding.hpp"
        "include/traccc/seeding/detail/seed_finding.hpp"
        "src/seeding/seed_finding.cpp"
        "include/traccc/seeding/detail/spacepoint_binning.hpp"
        "src/seeding/spacepoint_binning.cpp"
        "include/traccc/seeding/detail/spacepoint_formation.hpp"
        "include/traccc/seeding/impl/spacepoint_formation.ipp"
        "src/seeding/silicon_pixel_spacepoint_formation.hpp"
        "include/traccc/seeding/"
        "silicon_pixel_spacepoint_formation_algorithm.hpp"
        "src/seeding/silicon_pixel_spacepoint_formation_algorithm.cpp"
        "src/seeding/silicon_pixel_spacepoint_formation_algorithm_defdet.cpp"
        "src/seeding/silicon_pixel_spacepoint_formation_algorithm_teldet.cpp"
#Ambiguity resolution
        "include/traccc/ambiguity_resolution/"
        "greedy_ambiguity_resolution_algorithm.hpp"
        "src/ambiguity_resolution/greedy_ambiguity_resolution_algorithm.cpp")
        target_link_libraries(
            traccc_core PUBLIC Eigen3::Eigen vecmem::core detray::core
                detray::detectors traccc::algebra ActsCore)
>>>>>>> fa7f6cdf

#Prevent Eigen from getting confused when building code for a
#CUDA or HIP backend with SYCL.
            target_compile_definitions(
                traccc_core PUBLIC
                    $<$<COMPILE_LANGUAGE : SYCL> : EIGEN_NO_CUDA EIGEN_NO_HIP>)

#Set the algebra - plugins plugin to use.
                message(STATUS
                        "Building with plugin type: " ${TRACCC_ALGEBRA_PLUGINS})
                    target_compile_definitions(
                        traccc_core PUBLIC ALGEBRA_PLUGINS_INCLUDE_${
                            TRACCC_ALGEBRA_PLUGINS})<|MERGE_RESOLUTION|>--- conflicted
+++ resolved
@@ -7,7 +7,7 @@
 #Project include(s).
 include(traccc - compiler - options - cpp)
 
-<<<<<<< HEAD
+
 # Set up the "build" of the traccc::core library.
 traccc_add_library( traccc_core core TYPE SHARED
   # Common definitions.
@@ -122,131 +122,7 @@
 target_link_libraries( traccc_core
   PUBLIC Eigen3::Eigen vecmem::core detray::core detray::detectors
          traccc::algebra ActsCore )
-=======
-#Set up the "build" of the traccc::core library.
-    traccc_add_library(
-        traccc_core core TYPE SHARED
-#Common definitions.
-        "include/traccc/definitions/track_parametrization.hpp"
-        "include/traccc/definitions/math.hpp"
-        "include/traccc/definitions/primitives.hpp"
-        "include/traccc/definitions/common.hpp"
-        "include/traccc/definitions/qualifiers.hpp"
-#Event data model.
-        "include/traccc/edm/details/container_base.hpp"
-        "include/traccc/edm/details/container_element.hpp"
-        "include/traccc/edm/details/device_container.hpp"
-        "include/traccc/edm/details/host_container.hpp"
-        "include/traccc/edm/measurement.hpp"
-        "include/traccc/edm/particle.hpp"
-        "include/traccc/edm/track_parameters.hpp"
-        "include/traccc/edm/container.hpp"
-        "include/traccc/edm/track_candidate.hpp"
-        "include/traccc/edm/track_state.hpp"
-        "include/traccc/edm/silicon_cell_collection.hpp"
-        "include/traccc/edm/impl/silicon_cell_collection.ipp"
-        "include/traccc/edm/silicon_cluster_collection.hpp"
-        "include/traccc/edm/spacepoint_collection.hpp"
-        "include/traccc/edm/impl/spacepoint_collection.ipp"
-        "include/traccc/edm/seed_collection.hpp"
-        "include/traccc/edm/impl/seed_collection.ipp"
-#Geometry description.
-        "include/traccc/geometry/detector.hpp"
-        "include/traccc/geometry/module_map.hpp"
-        "include/traccc/geometry/geometry.hpp"
-        "include/traccc/geometry/pixel_data.hpp"
-        "include/traccc/geometry/silicon_detector_description.hpp"
-#Utilities.
-        "include/traccc/utils/algorithm.hpp"
-        "include/traccc/utils/type_traits.hpp"
-        "include/traccc/utils/memory_resource.hpp"
-        "include/traccc/utils/seed_generator.hpp"
-        "include/traccc/utils/subspace.hpp"
-        "include/traccc/utils/logging.hpp"
-        "include/traccc/utils/prob.hpp"
-        "src/utils/logging.cpp"
-#Clusterization algorithmic code.
-        "include/traccc/clusterization/details/sparse_ccl.hpp"
-        "include/traccc/clusterization/impl/sparse_ccl.ipp"
-        "include/traccc/clusterization/sparse_ccl_algorithm.hpp"
-        "src/clusterization/sparse_ccl_algorithm.cpp"
-        "include/traccc/clusterization/details/measurement_creation.hpp"
-        "include/traccc/clusterization/impl/measurement_creation.ipp"
-        "include/traccc/clusterization/measurement_creation_algorithm.hpp"
-        "src/clusterization/measurement_creation_algorithm.cpp"
-        "include/traccc/clusterization/measurement_sorting_algorithm.hpp"
-        "src/clusterization/measurement_sorting_algorithm.cpp"
-        "include/traccc/clusterization/clusterization_algorithm.hpp"
-        "src/clusterization/clusterization_algorithm.cpp"
-#Finding algorithmic code
-        "include/traccc/finding/candidate_link.hpp"
-        "include/traccc/finding/finding_config.hpp"
-        "include/traccc/finding/actors/ckf_aborter.hpp"
-        "include/traccc/finding/actors/interaction_register.hpp"
-        "include/traccc/finding/details/find_tracks.hpp"
-        "include/traccc/finding/combinatorial_kalman_filter_algorithm.hpp"
-        "src/finding/combinatorial_kalman_filter_algorithm.cpp"
-        "src/finding/"
-        "combinatorial_kalman_filter_algorithm_constant_field_default_detector."
-        "cpp"
-        "src/finding/"
-        "combinatorial_kalman_filter_algorithm_constant_field_telescope_"
-        "detector.cpp"
-#Fitting algorithmic code
-        "include/traccc/fitting/kalman_filter/gain_matrix_updater.hpp"
-        "include/traccc/utils/matrix_inline_ops.hpp"
-        "include/traccc/fitting/kalman_filter/kalman_actor.hpp"
-        "include/traccc/fitting/kalman_filter/kalman_fitter.hpp"
-        "include/traccc/fitting/kalman_filter/kalman_step_aborter.hpp"
-        "include/traccc/fitting/kalman_filter/statistics_updater.hpp"
-        "include/traccc/fitting/kalman_filter/two_filters_smoother.hpp"
-        "include/traccc/fitting/details/fit_tracks.hpp"
-        "include/traccc/fitting/kalman_fitting_algorithm.hpp"
-        "src/fitting/kalman_fitting_algorithm.cpp"
-        "src/fitting/"
-        "kalman_fitting_algorithm_constant_field_default_detector.cpp"
-        "src/fitting/"
-        "kalman_fitting_algorithm_constant_field_telescope_detector.cpp"
-#Seed finding algorithmic code.
-        "include/traccc/seeding/detail/lin_circle.hpp"
-        "include/traccc/seeding/detail/doublet.hpp"
-        "include/traccc/seeding/detail/triplet.hpp"
-        "include/traccc/seeding/detail/singlet.hpp"
-        "include/traccc/seeding/detail/seeding_config.hpp"
-        "include/traccc/seeding/detail/spacepoint_grid.hpp"
-        "include/traccc/seeding/seed_selecting_helper.hpp"
-        "src/seeding/seed_filtering.hpp"
-        "src/seeding/seed_filtering.cpp"
-        "include/traccc/seeding/seeding_algorithm.hpp"
-        "src/seeding/seeding_algorithm.cpp"
-        "include/traccc/seeding/track_params_estimation_helper.hpp"
-        "include/traccc/seeding/doublet_finding_helper.hpp"
-        "include/traccc/seeding/spacepoint_binning_helper.hpp"
-        "include/traccc/seeding/track_params_estimation.hpp"
-        "src/seeding/track_params_estimation.cpp"
-        "include/traccc/seeding/triplet_finding_helper.hpp"
-        "src/seeding/doublet_finding.hpp"
-        "src/seeding/triplet_finding.hpp"
-        "include/traccc/seeding/detail/seed_finding.hpp"
-        "src/seeding/seed_finding.cpp"
-        "include/traccc/seeding/detail/spacepoint_binning.hpp"
-        "src/seeding/spacepoint_binning.cpp"
-        "include/traccc/seeding/detail/spacepoint_formation.hpp"
-        "include/traccc/seeding/impl/spacepoint_formation.ipp"
-        "src/seeding/silicon_pixel_spacepoint_formation.hpp"
-        "include/traccc/seeding/"
-        "silicon_pixel_spacepoint_formation_algorithm.hpp"
-        "src/seeding/silicon_pixel_spacepoint_formation_algorithm.cpp"
-        "src/seeding/silicon_pixel_spacepoint_formation_algorithm_defdet.cpp"
-        "src/seeding/silicon_pixel_spacepoint_formation_algorithm_teldet.cpp"
-#Ambiguity resolution
-        "include/traccc/ambiguity_resolution/"
-        "greedy_ambiguity_resolution_algorithm.hpp"
-        "src/ambiguity_resolution/greedy_ambiguity_resolution_algorithm.cpp")
-        target_link_libraries(
-            traccc_core PUBLIC Eigen3::Eigen vecmem::core detray::core
-                detray::detectors traccc::algebra ActsCore)
->>>>>>> fa7f6cdf
+
 
 #Prevent Eigen from getting confused when building code for a
 #CUDA or HIP backend with SYCL.
