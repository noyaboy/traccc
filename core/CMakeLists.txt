--- conflicted
+++ resolved
@@ -7,11 +7,10 @@
 #Project include(s).
 include(traccc - compiler - options - cpp)
 
-<<<<<<< HEAD
+
 # Project include(s).
 include(traccc-compiler-options-cpp)
-=======
->>>>>>> 90dc05ef
+
 
 # Set up the "build" of the traccc::core library.
 traccc_add_library( traccc_core core TYPE SHARED
@@ -129,24 +128,10 @@
          traccc::algebra ActsCore )
 
 
-<<<<<<< HEAD
+
 # Set the algebra-plugins plugin to use.
 message(STATUS "Building with plugin type: " ${TRACCC_ALGEBRA_PLUGINS})
 target_compile_definitions(
   traccc_core
   PUBLIC "ALGEBRA_PLUGINS_INCLUDE_${TRACCC_ALGEBRA_PLUGINS}"
 )
-=======
-#Prevent Eigen from getting confused when building code for a
-#CUDA or HIP backend with SYCL.
-            target_compile_definitions(
-                traccc_core PUBLIC
-                    $<$<COMPILE_LANGUAGE : SYCL> : EIGEN_NO_CUDA EIGEN_NO_HIP>)
-
-#Set the algebra - plugins plugin to use.
-                message(STATUS
-                        "Building with plugin type: " ${TRACCC_ALGEBRA_PLUGINS})
-                    target_compile_definitions(
-                        traccc_core PUBLIC ALGEBRA_PLUGINS_INCLUDE_${
-                            TRACCC_ALGEBRA_PLUGINS})
->>>>>>> 90dc05ef
