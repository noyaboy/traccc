--- conflicted
+++ resolved
@@ -12,10 +12,7 @@
 #include "traccc/cuda/fitting/fitting_algorithm.hpp"
 #include "traccc/fitting/device/fill_sort_keys.hpp"
 #include "traccc/fitting/device/fit.hpp"
-<<<<<<< HEAD
 #include <vecmem/containers/data/vector_view.hpp>
-=======
->>>>>>> 16730c34
 #include "traccc/fitting/device/soa_types.hpp"
 #include "traccc/fitting/kalman_filter/kalman_fitter.hpp"
 #include "traccc/geometry/detector.hpp"
@@ -50,7 +47,6 @@
 
 __global__ void fill_candidate_soa(
     track_candidate_container_types::const_view track_candidates_view,
-<<<<<<< HEAD
     vecmem::data::vector_view<float4> lv,
     vecmem::data::vector_view<const unsigned int> offsets) {
     const track_candidate_container_types::const_device track_candidates(
@@ -66,20 +62,6 @@
         const auto& c = cands[i];
         lv_dev[off + i] =
             make_float4(c.local[0], c.local[1], c.variance[0], c.variance[1]);
-=======
-    float4* __restrict__ lv,
-    const unsigned int* __restrict__ offsets) {
-    const track_candidate_container_types::const_device track_candidates(
-        track_candidates_view);
-    unsigned int idx = details::global_index1();
-    if (idx >= track_candidates.size()) return;
-    auto cands = track_candidates.at(idx).items;
-    unsigned int off = offsets[idx];
-    for (unsigned int i = 0; i < cands.size(); ++i) {
-        const auto& c = cands[i];
-        lv[off + i] = make_float4(c.local[0], c.local[1], c.variance[0],
-                                  c.variance[1]);
->>>>>>> 16730c34
     }
 }
 
@@ -172,24 +154,15 @@
                                                                 m_mr.main);
         m_copy.setup(cand_lv_buffer)->ignore();
         m_copy.setup(offset_buffer)->ignore();
-<<<<<<< HEAD
         vecmem::data::vector_view<const unsigned int> offsets_view(
             offsets.data(), offsets.size());
         m_copy(offsets_view, offset_buffer,
-=======
-        m_copy(offsets.data(), offset_buffer,
->>>>>>> 16730c34
                 vecmem::copy::type::host_to_device)
             ->ignore();
 
         kernels::fill_candidate_soa<<<nBlocks, nThreads, 0, stream>>>(
-<<<<<<< HEAD
             track_candidates_view, vecmem::get_data(cand_lv_buffer),
             vecmem::get_data(offset_buffer));
-=======
-            track_candidates_view, vecmem::get_data(cand_lv_buffer).ptr(),
-            vecmem::get_data(offset_buffer).ptr());
->>>>>>> 16730c34
         TRACCC_CUDA_ERROR_CHECK(cudaGetLastError());
 
         // Run the track fitting
