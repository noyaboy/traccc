--- conflicted
+++ resolved
@@ -48,17 +48,11 @@
     track_candidate_container_types::const_view track_candidates_view,
     float4* __restrict__ lv,
     const unsigned int* __restrict__ offsets) {
-<<<<<<< HEAD
     const track_candidate_container_types::const_device track_candidates(
         track_candidates_view);
     unsigned int idx = details::global_index1();
     if (idx >= track_candidates.size()) return;
     auto cands = track_candidates.at(idx).items;
-=======
-    unsigned int idx = details::global_index1();
-    if (idx >= track_candidates_view.size()) return;
-    auto cands = track_candidates_view.at(idx).items;
->>>>>>> 94c5e98c
     unsigned int off = offsets[idx];
     for (unsigned int i = 0; i < cands.size(); ++i) {
         const auto& c = cands[i];
@@ -156,7 +150,6 @@
                                                                 m_mr.main);
         m_copy.setup(cand_lv_buffer)->ignore();
         m_copy.setup(offset_buffer)->ignore();
-<<<<<<< HEAD
         m_copy(offsets.data(), offset_buffer,
                 vecmem::copy::type::host_to_device)
             ->ignore();
@@ -164,13 +157,6 @@
         kernels::fill_candidate_soa<<<nBlocks, nThreads, 0, stream>>>(
             track_candidates_view, vecmem::get_data(cand_lv_buffer).ptr(),
             vecmem::get_data(offset_buffer).ptr());
-=======
-        m_copy.copy(offsets.data(), offset_buffer).ignore();
-
-        kernels::fill_candidate_soa<<<nBlocks, nThreads, 0, stream>>>(
-            track_candidates_view, vecmem::get_data(cand_lv_buffer),
-            vecmem::get_data(offset_buffer));
->>>>>>> 94c5e98c
         TRACCC_CUDA_ERROR_CHECK(cudaGetLastError());
 
         // Run the track fitting
