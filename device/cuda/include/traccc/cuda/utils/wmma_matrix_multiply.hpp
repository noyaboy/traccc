#pragma once

#if defined(__CUDA_ARCH__) && (__CUDA_ARCH__ >= 700)

#include <cuda_fp16.h>
#include <mma.h>

#include "traccc/definitions/primitives.hpp"

namespace traccc::cuda::utils {

namespace wmma = nvcuda::wmma;

/// Multiply two small matrices using WMMA. The matrices are expected to
/// have compile-time row/column counts given by their types.
/// The result matrix type is deduced from the template arguments.
/// The operation assumes row-major storage.

template <typename algebra_t, detray::dsize_type<algebra_t> M,
          detray::dsize_type<algebra_t> K, detray::dsize_type<algebra_t> N>
__device__ inline detray::dmatrix<algebra_t, M, N> wmma_multiply(
    const detray::dmatrix<algebra_t, M, K>& A,
    const detray::dmatrix<algebra_t, K, N>& B) {
    constexpr int TILE = 16;
<<<<<<< HEAD
    alignas(16) half Ah[TILE * TILE];
    alignas(16) half Bh[TILE * TILE];
    alignas(16) float Ch[TILE * TILE];
=======

    __shared__ half Ah[TILE * TILE];
    __shared__ half Bh[TILE * TILE];
    __shared__ float Ch[TILE * TILE];

>>>>>>> f05a2d6a


    // Fill the fragments with zeros
    wmma::fill_fragment(a_frag, static_cast<half>(0));
    wmma::fill_fragment(b_frag, static_cast<half>(0));
    wmma::fill_fragment(c_frag, 0.0f);

    // Copy input matrices into the fragments
    for (int i = 0; i < M; ++i) {
        for (int j = 0; j < K; ++j) {
            a_frag.x[i * TILE + j] =
                __float2half(getter::element(A, i, j));
        }
    }
    for (int i = 0; i < K; ++i) {
        for (int j = 0; j < N; ++j) {
            b_frag.x[i * TILE + j] =
                __float2half(getter::element(B, i, j));
        }
    }

    // Perform the matrix multiplication
    wmma::mma_sync(c_frag, a_frag, b_frag, c_frag);

    detray::dmatrix<algebra_t, M, N> C;
    for (int i = 0; i < M; ++i) {
        for (int j = 0; j < N; ++j) {
            getter::element(C, i, j) = c_frag.x[i * TILE + j];
        }
    }
    return C;
}

}  // namespace traccc::cuda::utils

#endif  // __CUDA_ARCH__<|MERGE_RESOLUTION|>--- conflicted
+++ resolved
@@ -22,17 +22,11 @@
     const detray::dmatrix<algebra_t, M, K>& A,
     const detray::dmatrix<algebra_t, K, N>& B) {
     constexpr int TILE = 16;
-<<<<<<< HEAD
+
     alignas(16) half Ah[TILE * TILE];
     alignas(16) half Bh[TILE * TILE];
     alignas(16) float Ch[TILE * TILE];
-=======
 
-    __shared__ half Ah[TILE * TILE];
-    __shared__ half Bh[TILE * TILE];
-    __shared__ float Ch[TILE * TILE];
-
->>>>>>> f05a2d6a
 
 
     // Fill the fragments with zeros
