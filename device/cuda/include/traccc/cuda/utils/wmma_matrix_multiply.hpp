--- conflicted
+++ resolved
@@ -22,19 +22,11 @@
     const detray::dmatrix<algebra_t, M, K>& A,
     const detray::dmatrix<algebra_t, K, N>& B) {
     constexpr int TILE = 16;
-<<<<<<< HEAD
+
     __shared__ half Ah[TILE * TILE];
     __shared__ half Bh[TILE * TILE];
     __shared__ float Ch[TILE * TILE];
-=======
 
-
-    wmma::fragment<wmma::matrix_a, TILE, TILE, TILE, half, wmma::row_major>
-        a_frag;
-    wmma::fragment<wmma::matrix_b, TILE, TILE, TILE, half, wmma::row_major>
-        b_frag;
-    wmma::fragment<wmma::accumulator, TILE, TILE, TILE, float> c_frag;
->>>>>>> 683451f8
 
 
     // Fill the fragments with zeros
