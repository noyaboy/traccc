--- conflicted
+++ resolved
@@ -108,8 +108,7 @@
           Writer
           ------------*/
 
-<<<<<<< HEAD
-        if (i_cfg.check_performance) {
+        if (common_opts.check_performance) {
 
             if (i_cfg.run_detray_geometry) {
                 traccc::event_map2 evt_map(event, common_opts.input_directory,
@@ -127,15 +126,6 @@
                     vecmem::get_data(seeds),
                     vecmem::get_data(spacepoints_per_event), evt_map);
             }
-=======
-        if (common_opts.check_performance) {
-            traccc::event_map evt_map(event, i_cfg.detector_file,
-                                      common_opts.input_directory,
-                                      common_opts.input_directory, host_mr);
-            sd_performance_writer.write(vecmem::get_data(seeds),
-                                        vecmem::get_data(spacepoints_per_event),
-                                        evt_map);
->>>>>>> b83cb20b
         }
     }
 
