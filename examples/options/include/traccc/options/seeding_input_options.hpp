--- conflicted
+++ resolved
@@ -14,11 +14,7 @@
 
 struct seeding_input_config {
     std::string detector_file;
-<<<<<<< HEAD
     bool run_detray_geometry;
-    bool check_performance;
-=======
->>>>>>> b83cb20b
 
     seeding_input_config(po::options_description& desc);
     void read(const po::variables_map& vm);
